[![asciicast](https://asciinema.org/a/488641.svg)](https://asciinema.org/a/488641)

<<<<<<< HEAD
## `httm` - the dream of a CLI ZFS Time Machine is still alive with `httm`
=======
# `httm`

The dream of a CLI ZFS Time Machine is still alive with `httm`.
>>>>>>> 9a110383

`httm` prints the size, date and corresponding locations of available unique versions (deduplicated by modify time and size) of files residing on ZFS snapshots, but can also be used *interactively* to view and restore such files.  `httm` might change the way you use ZFS snapshots (because ZFS isn't designed for finding for unique file versions) or the Time Machine concept (because `httm` is very fast!).

`httm` boasts an array of seductive features, like:

* Search for and recursively list all deleted files! Ooooooooo!
* Select non-immediate datasets (on a different pool, or remote).
* For use with even `rsync`-ed non-ZFS local datasets (like ext4, APFS, or NTFS), not just ZFS.
* Specify multiple files for lookup on different datasets
* 3 native interactive modes: lookup, select and restore
* ANSI `ls` colors from your environment
* Non-blocking recursive directory walking (available in all interactive modes)
* Select from several formatting styles.  Parseable ... or not ...  oh my!

Use in combination with you favorite shell (hot keys!) for even more fun.

Inspired by the [findoid](https://github.com/jimsalterjrs/sanoid) script, [fzf](https://github.com/junegunn/fzf) and many [zsh](https://www.zsh.org) key bindings.

## Installation

The `httm` project contains only a few components:

1. The `httm` executable. To build and install:

    ```bash
    curl --proto '=https' --tlsv1.2 -sSf https://sh.rustup.rs | sh 
    git clone kimono-koans/httm 
    cargo install --path ./httm/
    ```
2. The optional `zsh` hot-key bindings: Use `ESC+s` to select snapshots filenames to be dropped to your command line (for instance after the `cat` command), or use `ESC+m` to browse for all of a file's snapshots. After you install the `httm` binary -- to copy the hot key script to your home directory, and source that script within your zshrc:

    ```bash
    httm --install-zsh-hot-keys
    ```
3. The optional `man` page: `cargo` has no native facilities for man page installation (though it may in the future!).  You can use `manpath` to see the various directories your system uses and decide which directory works best for you.  To install, just copy it to a directory in your `man` path, like so:

    ```bash
    cp ./httm/httm.1 /usr/local/share/man/man1/
    ```

## I know what you're thinking, but slow your roll.

![To be clear, httm is *not*...](https://i.pinimg.com/originals/23/7f/2a/237f2ab8765663c721325366406197b7.gif)

## License

httm is licensed under the MPL 2.0 License - see the LICENSE file for more details.<|MERGE_RESOLUTION|>--- conflicted
+++ resolved
@@ -1,12 +1,8 @@
 [![asciicast](https://asciinema.org/a/488641.svg)](https://asciinema.org/a/488641)
 
-<<<<<<< HEAD
-## `httm` - the dream of a CLI ZFS Time Machine is still alive with `httm`
-=======
 # `httm`
 
 The dream of a CLI ZFS Time Machine is still alive with `httm`.
->>>>>>> 9a110383
 
 `httm` prints the size, date and corresponding locations of available unique versions (deduplicated by modify time and size) of files residing on ZFS snapshots, but can also be used *interactively* to view and restore such files.  `httm` might change the way you use ZFS snapshots (because ZFS isn't designed for finding for unique file versions) or the Time Machine concept (because `httm` is very fast!).
 
